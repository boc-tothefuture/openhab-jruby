# JRuby OpenHAB Scripting

## Design points
- Create an intuitive method of defining rules and automation
	- Rule language should "flow" in a way that you can read the rules out loud
- Abstract away complexities of OpenHAB (Timers, Item.state vs Item)
- Enable all the power of Ruby and OpenHAB
- Create a Frictionless experience for building automation
- The common, yet tricky tasks are abstracted and made easy. e.g. Running a rule between only certain hours of the day
- Tested
	- Designed and tested using [Behavior Driven Development](https://en.wikipedia.org/wiki/Behavior-driven_development) with [Cucumber](https://cucumber.io/)
	- Current tests are [here](https://github.com/boc-tothefuture/openhab-jruby/tree/main/features)  Reviewing them is a great way to explore the language features
- Extensible
	- Anyone should be able to customize and add/remove core language features
- Easy access to the Ruby ecosystem in rules through ruby gems. 

## Why Ruby?
- Ruby is designed for programmer productivity with the idea that programming should be fun for programmers.
- Ruby emphasizes the necessity for software to be understood by humans first and computers second.
- For me, automation is a hobby, I want to enjoy writing automation not fight compilers and interpreters 
- Rich ecosystem of tools, including things like Rubocop to help developers create good code and cucumber to test the libraries
-  Ruby is really good at letting one express intent and creating a DSL within ruby to make that expression easier.


## Source
JRuby Scripting OpenHAB is GitHub repo is [here](https://github.com/boc-tothefuture/openhab-jruby).  Code is under the eclipse v2 license.

Please feel free to open issues, PRs welcome! 



## Prerequisites
1. OpenHAB 3
2. The JRuby Scripting Language Addon
3. This scripting library

## State
This is an alpha and syntax and all elements are subject to change as the library evolves.

## Installation
1. Install the latest Jruby Scripting Language Addon from [here](https://github.com/boc-tothefuture/openhab-jruby/releases/) to the folder `<openhab_base_dir>/addons/`
2. Create directory for JRuby Libraries `<openhab_base_dir>/conf/automation/lib/ruby/lib`
3. Create directory for Ruby Gems `<openhab_base_dir>/conf/automation/lib/ruby/gem_home`
4. Download latest JRuby Libraries from [here](https://github.com/boc-tothefuture/openhab-jruby/releases/)
5. Install libraries in `<openhab_base_dir>/conf/automation/lib/ruby/lib`
6. Update OpenHAB start.sh with the following environment variables so that the library can be loaded and gems can be installed
```
export RUBYLIB=<openhab_base_dir>/conf/automation/lib/ruby/lib
export GEM_HOME=<openhab_base_dir>/conf/automation/lib/ruby/gem_home
```
7. Restart OpenHAB



## Rules Requirements
1. Place Ruby rules files in `ruby/personal/` subdirectory for OpenHAB scripted automation.  See [OpenHAB documentation](https://www.openhab.org/docs/configuration/jsr223.html#script-locations) for parent directory location.
2. Put `require 'openhab'` at the top of any Ruby based rules file.


##  Rule Syntax
```ruby
require 'openhab'

rule 'name' do
   <zero or more triggers>
   <zero or more execution blocks>
   <zero or more guards>
end
```

### All of the properties that are available to the rule resource are

| Property         | Type                                                                    | Last/Multiple | Options                               | Default | Description                                                                 | Examples                                                                                                                                                                                                              |
| ---------------- | ----------------------------------------------------------------------- | ------------- | ------------------------------------- | ------- | --------------------------------------------------------------------------- | --------------------------------------------------------------------------------------------------------------------------------------------------------------------------------------------------------------------- |
| description      | String                                                                  | Single        |                                       |         | Set the rule description                                                    |                                                                                                                                                                                                                       |
| every            | Symbol or Duration                                                      | Multiple      | at: String or TimeOfDay               |         | When to execute rule                                                        | Symbol (:second, :minute, :hour, :day, :week, :month, :year, :monday, :tuesday, :wednesday, :thursday, :friday, :saturday, :sunday) or duration (5.minutes, 20.seconds, 14.hours), at: '5:15' or TimeOfDay(h:5, m:15) |
| cron             | String                                                                  | Multiple      |                                       |         | OpenHAB Style Cron Expression                                               | '* * * * * * ?'                                                                                                                                                                                                       |
| changed          | Item or Item Array[] or Group or Group.items or Thing or Thing Array [] | Multiple      | from: State, to: State, for: Duration |         | Execute rule on item state change                                           | BedroomLightSwitch, from: OFF to ON                                                                                                                                                                                   |
| updated          | Item or Item Array[] or Group or Group.items or Thing or Thing Array [] | Multiple      | to: State                             |         | Execute rule on item update                                                 | BedroomLightSwitch, to: ON                                                                                                                                                                                            |
| received_command | Item or Item Array[] or Group or Group.items                            | Multiple      | command:                              |         | Execute rule on item command                                                | BedroomLightSwitch command: ON                                                                                                                                                                                        |
| channel          | Channel                                                                 | Multiple      | triggered:                            |         | Execute rule on channel trigger                                             | `'astro:sun:home:rise#event', triggered: 'START'`                                                                                                                                                                     |
| on_start         | Boolean                                                                 | Single        |                                       | false   | Execute rule on system start                                                | on_start                                                                                                                                                                                                              |
| run              | Block passed event                                                      | Multiple      |                                       |         | Code to execute on rule trigger                                             |                                                                                                                                                                                                                       |
| triggered        | Block passed item                                                       | Multiple      |                                       |         | Code with triggering item to execute on rule trigger                        |                                                                                                                                                                                                                       |
| delay            | Duration                                                                | Multiple      |                                       |         | Duration to wait between or after run blocks                                | delay 5.seconds                                                                                                                                                                                                       |
| otherwise        | Block passed event                                                      | Multiple      |                                       |         | Code to execute on rule trigger if guards are not satisfied                 |                                                                                                                                                                                                                       |
| between          | Range of TimeOfDay or String Objects                                    | Single        |                                       |         | Only execute rule if current time is between supplied time ranges           | '6:05'..'14:05:05' (Include end) or '6:05'...'14:05:05' (Excludes end second) or TimeOfDay.new(h:6,m:5)..TimeOfDay.new(h:14,m:15,s:5)                                                                                 |
| only_if          | Item or Item Array, or Block                                            | Multiple      |                                       |         | Only execute rule if all supplied items are "On" and/or block returns true  | BedroomLightSwitch, BackyardLightSwitch or {BedroomLightSwitch.state == ON}                                                                                                                                           |
| not_if           | Item or Item Array, or Block                                            | Multiple      |                                       |         | Do **NOT** execute rule if any of the supplied items or blocks returns true | BedroomLightSwitch                                                                                                                                                                                                    |
| enabled          | Boolean                                                                 | Single        |                                       | true    | Enable or disable the rule from executing                                   |                                                                                                                                                                                                                       |

Last means that last value for the property is used <br>
Multiple indicates that multiple entries of the same property can be used in aggregate 


#### Property Values

##### Every

| Value             | Description                              | Example    |
| ----------------- | ---------------------------------------- | ---------- |
| :second           | Execute rule every second                | :second    |
| :minute           | Execute rule very minute                 | :minute    |
| :hour             | Execute rule every hour                  | :hour      |
| :day              | Execute rule every day                   | :day       |
| :week             | Execute rule every week                  | :week      |
| :month            | Execute rule every month                 | :month     |
| :year             | Execute rule one a year                  | :year      |
| :monday           | Execute rule every Monday at midnight    | :monday    |
| :tuesday          | Execute rule every Tuesday at midnight   | :tuesday   |
| :wednesday        | Execute rule every Wednesday at midnight | :wednesday |
| :thursday         | Execute rule every Thursday at midnight  | :thursday  |
| :friday           | Execute rule every Friday at midnight    | :friday    |
| :saturday         | Execute rule every Saturday at midnight  | :saturday  |
| :sunday           | Execute rule every Sunday at midnight    | :sunday    |
| [Integer].seconds | Execute a rule every X seconds           | 5.seconds  |
| [Integer].minutes | Execute rule every X minutes             | 3.minutes  |
| [Integer].hours   | Execute rule every X minutes             | 10.hours   |

| Option | Description                                                                                          | Example                                        |
| ------ | ---------------------------------------------------------------------------------------------------- | ---------------------------------------------- |
| :at    | Limit the execution to specific times of day. The value can either be a String or a TimeOfDay object | at: '16:45' or at: TimeOfDay.new(h: 16, m: 45) |


##### Examples

```ruby
rule 'Log the rule name every minute' do
  description 'This rule will create a log every minute'
  every :minute
  run { logger.info "Rule '#{name}' executed" }
end
```


```ruby
rule 'Log an entry at 11:21' do
  every :day, at: '11:21'
  run { logger.info("Rule #{name} run at #{TimeOfDay.now}") }
end

# The above rule could also be expressed using TimeOfDay class as below

rule 'Log an entry at 11:21' do
  every :day, at: TimeOfDay.new(h: 11, m: 21)
  run { logger.info("Rule #{name} run at #{TimeOfDay.now}") }
end
```


```ruby
rule 'Log an entry Wednesdays at 11:21' do
  every :wednesday, at: '11:21'
  run { logger.info("Rule #{name} run at #{TimeOfDay.now}") }
end
```


```ruby
rule 'Every 5 seconds' do
  every 5.seconds
  run { logger.info "Rule #{name} executed" }
end
```


##### Cron
Utilizes [OpenHAB style cron expressions](https://www.openhab.org/docs/configuration/rules-dsl.html#time-based-triggers) to trigger rules.  This property can be utilized when you need to represent complex expressions not possible with the simpler [every](#Every) syntax.

```ruby
rule 'Using Cron Syntax' do
  cron '43 46 13 ? * ?'
  run { logger.info "Cron rule executed" }
end
```



##### Changed
| Options | Description                                            | Example         |
| ------- | ------------------------------------------------------ | --------------- |
| from    | Only execute rule if previous state matches from state | from: OFF       |
| to      | Only execute rule if new state matches from state      | to: ON          |
| for     | Only execute rule if value stays changed for duration  | for: 10.seconds |

Changed accepts Items, Things or Groups. 

The from and to values operate exactly as they do in the DSL and Python rules with the exception of operating on Things.  If changed element being used as a trigger is a thing than the to and from values will accept symbols and strings, where the symbol matches the [supported status](https://www.openhab.org/docs/concepts/things.html). 

The for parameter provides a method of only executing the rule if the value is changed for a specific duration.  This provides a built-in method of only executing a rule if a condition is true for a period of time without the need to create dummy objects with the expire binding or make or manage your own timers.

For example, the code in [this design pattern](https://community.openhab.org/t/design-pattern-expire-binding-based-timers/32634) becomes (with no need to create the dummy object):
```ruby
rule "Execute rule when item is changed for specified duration" do
  changed Alarm_Mode, for: 20.seconds
  run { logger.info("Alarm Mode Updated")}
end
```

You can optionally provide from and to states to restrict the cases in which the rule executes:
```ruby
rule 'Execute rule when item is changed to specific number, from specific number, for specified duration' do
  changed Alarm_Mode, from: 8, to: 14, for: 12.seconds
  run { logger.info("Alarm Mode Updated")}
end
```

Works with things as well:
```ruby
rule 'Execute rule when thing is changed' do
   changed things['astro:sun:home'], :from => :online, :to => :uninitialized
   run { |event| logger.info("Thing #{event.uid} status <trigger> to #{event.status}") }
end
```


Real world example:
```ruby
rule 'Log (or notify) when an exterior door is left open for more than 5 minutes' do
  changed ExteriorDoors, to: OPEN, for: 5.minutes
  triggered {|door| logger.info("#{door.id} has been left open!")}
end
```


##### Updated
| Options | Description                                        | Example                 |
| ------- | -------------------------------------------------- | ----------------------- |
| to      | Only execute rule if update state matches to state | `to: 7` or `to: [7,14]` |

Changed accepts Items, Things or Groups. 

The to value restricts the rule from running to only if the updated state matches. If the updated element being used as a trigger is a thing than the to and from values will accept symbols and strings, where the symbol matches the [supported status](https://www.openhab.org/docs/concepts/things.html). 

The examples below assume the following background:

| type   | name             | group      | state |
| ------ | ---------------- | ---------- | ----- |
| Number | Alarm_Mode       | AlarmModes | 7     |
| Number | Alarm_Mode_Other | AlarmModes | 7     |


```ruby
rule 'Execute rule when item is updated to any value' do
  updated Alarm_Mode
  run { logger.info("Alarm Mode Updated") }
end
```

```ruby
rule 'Execute rule when item is updated to specific number' do
  updated Alarm_Mode, to: 7
  run { logger.info("Alarm Mode Updated") }
end
```

```ruby
rule 'Execute rule when item is updated to one of many specific states' do
  updated Alarm_Mode, to: [7,14]
  run { logger.info("Alarm Mode Updated")}
end
```

```ruby
rule 'Execute rule when group is updated to any state' do
  updated AlarmModes
  triggered { |item| logger.info("Group #{item.id} updated")}
end  
```

```ruby
rule 'Execute rule when member of group is changed to any state' do
  updated AlarmModes.items
  triggered { |item| logger.info("Group item #{item.id} updated")}
end 
```

```ruby
rule 'Execute rule when member of group is changed to one of many states' do
  updated AlarmModes.items, to: [7,14]
  triggered { |item| logger.info("Group item #{item.id} updated")}
end
```

Works with things as well:
```ruby
rule 'Execute rule when thing is updated' do
   updated things['astro:sun:home'], :to => :uninitialized
   run { |event| logger.info("Thing #{event.uid} status <trigger> to #{event.status}") }
end
```

##### Received_Command

| Options  | Description                                                          | Example                            |
| -------- | -------------------------------------------------------------------- | ---------------------------------- |
| command  | Only execute rule if the command matches this/these command/commands | `command: 7` or `commands: [7,14]` |
| commands | Alias of command, may be used if matching more than one command      | `commands: [7,14]`                 |

The `command` value restricts the rule from running to only if the command matches

The examples below assume the following background:

| type   | name             | group      | state |
| ------ | ---------------- | ---------- | ----- |
| Number | Alarm_Mode       | AlarmModes | 7     |
| Number | Alarm_Mode_Other | AlarmModes | 7     |


```ruby
rule 'Execute rule when item received command' do
  received_command Alarm_Mode
  run { |event| logger.info("Item received command: #{event.command}" ) }
end
```

```ruby
rule 'Execute rule when item receives specific command' do
  received_command Alarm_Mode, command: 7
  run { |event| logger.info("Item received command: #{event.command}" ) }
end
```

```ruby
rule 'Execute rule when item receives one of many specific commands' do
  received_command Alarm_Mode, commands: [7,14]
  run { |event| logger.info("Item received command: #{event.command}" ) }
end
```

```ruby
rule 'Execute rule when group receives a specific command' do
  received_command AlarmModes
  triggered { |item| logger.info("Group #{item.id} received command")}
end
```

```ruby
rule 'Execute rule when member of group receives any command' do
  received_command AlarmModes.items
  triggered { |item| logger.info("Group item #{item.id} received command")}
end
```

```ruby
rule 'Execute rule when member of group is changed to one of many states' do
  received_command AlarmModes.items, commands: [7,14]
  triggered { |item| logger.info("Group item #{item.id} received command")}
end
```


##### channel
| Option    | Description                                                                   | Example                                                |
| --------- | ----------------------------------------------------------------------------- | ------------------------------------------------------ |
| triggered | Only execute rule if the event on the channel matches this/these event/events | `triggered: 'START' ` or `triggered: ['START','STOP']` |
| thing     | Thing for specified channels                                                  | `thing: 'astro:sun:home'`                              |

The channel trigger executes rule when a specific channel is triggered.  The syntax supports one or more channels with one or more triggers.   For `thing` is an optional parameter that makes it easier to set triggers on multiple channels on the same thing.


```ruby
rule 'Execute rule when channel is triggered' do
  channel 'astro:sun:home:rise#event'      
  run { logger.info("Channel triggered") }
end

# The above is the same as the below

rule 'Execute rule when channel is triggered' do
  channel 'rise#event', thing: 'astro:sun:home'   
  run { logger.info("Channel triggered") }
end

```

```ruby
rule 'Rule provides access to channel trigger events in run block' do
  channel 'astro:sun:home:rise#event', triggered: 'START'
  run { |trigger| logger.info("Channel(#{trigger.channel}) triggered event: #{trigger.event}") }
end
```

```ruby
rule 'Rules support multiple channels' do
  channel ['rise#event','set#event'], thing: 'astro:sun:home' 
  run { logger.info("Channel triggered") }
end
```

```ruby
rule 'Rules support multiple channels and triggers' do
  channel ['rise#event','set#event'], thing: 'astro:sun:home', triggered: ['START', 'STOP'] 
  run { logger.info("Channel triggered") }
end
```

### Execution Blocks

#### Run
The run property is the automation code that is executed when a rule is triggered.  This property accepts a block of code and executes it. The block is automatically passed an event object which can be used to access multiple properties about the triggering event.  The code for the automation can be entirely within the run block can call methods defined in the ruby script.

##### State/Update Event Properties
The following properties exist when a run block is triggered from an [updated](#updated) or [changed](#changed) trigger. 

| Property | Description                      |
| -------- | -------------------------------- |
| item     | Triggering item                  |
| state    | Changed state of triggering item |
| last     | Last state of triggering item    |

##### Command Event Properties
The following properties exist when a run block is triggered from a [received_command](#received_command) trigger.

| Property | Description          |
| -------- | -------------------- |
| command  | Command sent to item |

##### Thing Event Properties
The following properties exist when a run block is triggered from an  [updated](#updated) or [changed](#changed) trigger on a Thing.

| Property | Description                                                       |
| -------- | ----------------------------------------------------------------- |
| uid      | UID of the triggered Thing                                        |
| last     | Status before Change for thing (only valid on Change, not update) |
| status   | Current status of the triggered Thing                             |



`{}` Style used for single line blocks
```ruby
rule 'Access Event Properties' do
  changed TestSwitch
  run { |event| logger.info("#{event.item.id} triggered from #{event.last} to #{event.state}") }
end
```

`do/end` style used for multi-line blocks
```ruby
rule 'Multi Line Run Block' do
  changed TestSwitch
  run do |event|
    logger.info("#{event.item.id} triggered")
    logger.info("from #{event.last}") if event.last
    logger.info("to #{event.state}") if event.state
   end
end
```

Rules can have multiple run blocks and they are executed in order, Useful when used in combination with delay
```ruby
rule 'Multiple Run Blocks' do
  changed TestSwitch
  run { |event| logger.info("#{event.item.id} triggered") }
  run { |event| logger.info("from #{event.last}") if event.last }
  run { |event| logger.info("to #{event.state}") if event.state  }
end

```


#### Triggered
This property is the same as the run property except rather than passing an event object to the automation block the triggered item is passed. This enables optimizations for simple cases and supports ruby's [pretzel colon `&:` operator.](https://medium.com/@dcjones/the-pretzel-colon-75df46dde0c7) 

##### Examples
```ruby
rule 'Triggered has access directly to item triggered' do
  changed TestSwitch
  triggered { |item| logger.info("#{item.id} triggered") }
end

```

Triggered items are highly useful when working with groups
```ruby
#Switches is a group of Switch items

rule 'Triggered item is item changed when a group item is changed.' do
  changed Switches.items
  triggered { |item| logger.info("Switch #{item.id} changed to #{item}")}
end


rule 'Turn off any switch that changes' do
  changed Switches.items
  triggered(&:off)
end

```

Like other execution blocks, multiple triggered blocks are supported in a single rule
```ruby
rule 'Turn a switch off and log it, 5 seconds after turning it on' do
  changed Switches.items, to: ON
  delay 5.seconds
  triggered(&:off)
  triggered {|item| logger.info("#{item.label} turned off") }
end
```


#### Delay
The delay property is a non thread-blocking element that is executed after, before, or between run blocks. 

```ruby
rule 'Delay sleeps between execution elements' do
  on_start
  run { logger.info("Sleeping") }
  delay 5.seconds
  run { logger.info("Awake") }
end
```

Like other execution blocks, multiple can exist in a single rule.

```ruby
rule 'Multiple delays can exist in a rule' do
  on_start
  run { logger.info("Sleeping") }
  delay 5.seconds
  run { logger.info("Sleeping Again") }
  delay 5.seconds
  run { logger.info("Awake") }
end
```


You can use ruby code in your rule across multiple execution blocks like a run and a delay. 
```ruby
rule 'Dim a switch on system startup over 100 seconds' do
   on_start
   100.times do
     run { DimmerSwitch.dim }
     delay 1.second
   end
 end

```


#### Otherwise
The otherwise property is the automation code that is executed when a rule is triggered and guards are not satisfied.  This property accepts a block of code and executes it. The block is automatically passed an event object which can be used to access multiple properties about the triggering event. 

##### Event Properties
| Property | Description                      |
| -------- | -------------------------------- |
| item     | Triggering item                  |
| state    | Changed state of triggering item |
| last     | Last state of triggering item    |

```ruby
rule 'Turn switch ON or OFF based on value of another switch' do
  on_start
  run { TestSwitch << ON }
  otherwise { TestSwitch << OFF }
  only_if { OtherSwitch == ON }
end
```



### Guards

Guards exist to only permit rules to run if certain conditions are satisfied. Think of these as declarative if statements that keep the run block free of conditional logic, although you can of course still use conditional logic in run blocks if you prefer. 

only_if and not_if guards that are provided objects rather than blocks automatically check for the 'truthyness' of the supplied object.  

Truthyness for Item types:

| Item    | Truthy when |
| ------- | ----------- |
| Switch  | state == ON |
| Dimmer  | state != 0  |
| Contact | Not Defined |
| String  | Not Blank   |
| Number  | state != 0  |


#### only_if
 only_if allows rule execution when result is true and prevents when false.
 
```ruby
rule 'Set OutsideDimmer to 50% if LightSwtich turned on and OtherSwitch is also ON' do
  changed LightSwitch, to: ON
  run { OutsideDimmer << 50 }
  only_if { OtherSwitch == ON }
end
```

Because only_if uses 'truthy?' on non-block objects the above rule can also be written like this:

```ruby
rule 'Set OutsideDimmer to 50% if LightSwtich turned on and OtherSwitch is also ON' do
  changed LightSwitch, to: ON
  run { OutsideDimmer << 50 }
  only_if OtherSwitch
end
```

multiple only_if statements can be used and **all** must be true for the rule to run.

```ruby
rule 'Set OutsideDimmer to 50% if LightSwtich turned on and OtherSwitch is also ON and Door is closed' do
  changed LightSwitch, to: ON
  run { OutsideDimmer << 50 }
  only_if OtherSwitch
  only_if { Door == CLOSED }
end
```


#### not_if

not_if allows prevents execution of rules when result is false and prevents when true

```
 rule 'Set OutsideDimmer to 50% if LightSwtich turned on and OtherSwitch is OFF' do
        changed LightSwitch, to: ON
        run { OutsideDimmer << 50 }
        not_if { OtherSwitch == ON }
      end
```

Because not_if uses 'truthy?' on non-block objects the above rule can also be written like this:

```ruby
rule 'Set OutsideDimmer to 50% if LightSwtich turned on and OtherSwitch is OFF' do
  changed LightSwitch, to: ON
  run { OutsideDimmer << 50 }
  not_if OtherSwitch
end
```

Multiple not_if statements can be used and if **any** of them are not satisfied the rule will not run. 

```ruby
rule 'Set OutsideDimmer to 50% if LightSwtich turned on and OtherSwitch is OFF and Door is not CLOSED' do
  changed LightSwitch, to: ON
  run { OutsideDimmer << 50 }
  not_if OtherSwitch
  not_if { Door == CLOSED }
end
```

#### Guard Combination

only_if and not_if can be used on the same rule, both be satisfied for a rule to execute.

```ruby
rule 'Set OutsideDimmer to 50% if LightSwtich turned on and OtherSwitch is OFF and Door is CLOSED' do
  changed LightSwitch, to: ON
  run { OutsideDimmer << 50 }
  only_if { Door == CLOSED }
  not_if OtherSwitch
end
```


#### Guard Event Access
Guards have access to event information.

```ruby
rule 'Set OutsideDimmer to 50% if any switch in group Switches starting with Outside is switched On' do
  changed Switches.items, to: ON
  run { OutsideDimmer << 50 }
  only_if { |event| event.item.name.start_with? 'Outside' }
end
```


#### between
Only runs the rule if the current time is in the provided range

```ruby
rule 'Log an entry if started between 3:30:04 and midnight using strings' do
  on_start
  run { logger.info ("Started at #{TimeOfDay.now}")}
  between '3:30:04'..MIDNIGHT
end
```

or

```ruby
rule 'Log an entry if started between 3:30:04 and midnight using TimeOfDay objects' do
  on_start
  run { logger.info ("Started at #{TimeOfDay.now}")}
  between TimeOfDay.new(h: 3, m: 30, s: 4)..TimeOfDay.MIDNIGHT
end
```


### Items
Items can be directly accessed, compared, etc, without any special accessors. You may use the item name anywhere within the code and it will automatically be loaded.

All items can be accessed as an enumerable the `items` method. 

| Method             | Description                                                                    |
| ------------------ | ------------------------------------------------------------------------------ |
| []                 | Get a specific item by name, this syntax can be used to dynamically load items |
| enumerable methods | All methods [here](https://ruby-doc.org/core-2.5.0/Enumerable.html)            |

#### Examples

Item Definition
```
Dimmer DimmerTest "Test Dimmer"
Switch SwitchTest "Test Switch"

```

```ruby
logger.info("Item Count: #{items.count}")  # Item Count: 2
logger.info("Items: #{items.sort_by(&:label).map(&:label).join(', ')}")  #Items: Test Dimmer, Test Switch' 
```

```ruby
rule 'Use dynamic item lookup to increase related dimmer brightness when switch is turned on' do
  changed SwitchTest, to: ON
  triggered { |item| items[item.name.gsub('Switch','Dimmer')].brighten(10) }
end
```

#### All Items
Item types have methods added to them to make it flow naturally within the a ruby context.  All methods of the OpenHAB item are available plus the additional methods described below.


| Method  | Description                                       | Example                                                      |
| ------- | ------------------------------------------------- | ------------------------------------------------------------ |
| <<      | Sends command to item                             | `VirtualSwich << ON`                                         |
| command | alias for shovel operator (<<)                    | `VirtualSwich.command(ON)`                                   |
| update  | Sends update to an item                           | `VirtualSwitch.update(ON)`                                   |
| id      | Returns label or item name if no label            | `logger.info(#{item.id})`                                    |
| undef?  | Returns true if the state of the item is UNDEF    | `logger.info("SwitchTest is UNDEF") if SwitchTest.undef?`    |
| null?   | Returns true if the state of the item is NULL     | `logger.info("SwitchTest is NULL") if SwitchTest.null?`      |
| state?  | Returns true if the state is not UNDEF or NULL    | `logger.info("SwitchTest has a state") if SwitchTest.state?` |
| state   | Returns state of the item or nil if UNDEF or NULL | `logger.info("SwitchTest state #{SwitchTest.state}")`        |
| to_s    | Returns state in string format                    | `logger.info(#{item.id}: #{item})`                           |

State returns nil instead of UNDEF or NULL so that it can be used with with [Ruby safe navigation operator](https://ruby-doc.org/core-2.6/doc/syntax/calling_methods_rdoc.html) `&.`  Use `undef?` or `null?` to check for those states.

To operate across an arbitrary collection of items you can place them in an [array](https://ruby-doc.org/core-2.5.0/Array.html) and execute methods against the array.

```ruby
number_items = [Livingroom_Temp, Bedroom_Temp]
logger.info("Max is #{number_items.max}")
logger.info("Min is #{number_items.min}")
```


#### Switch Item
This class is aliased to **Switch** so you can compare compare item types using ` item.is_a? Switch or grep(Switch)`

| Method  | Description                               | Example                                         |
| ------- | ----------------------------------------- | ----------------------------------------------- |
| truthy? | Item is not undefined, not null and is ON | `puts "#{item.name} is truthy" if item.truthy?` |
| on      | Send command to turn item ON              | `item.on`                                       |
| off     | Send command to turn item OFF             | `item.off`                                      |
| on?     | Returns true if item state == ON          | `puts "#{item.name} is on." if item.on?`        |
| off?    | Returns true if item state == OFF         | `puts "#{item.name} is off." if item.off?`      |
| !       | Return the inverted state of the item     | `item << !item`                                 |


Switches respond to `on` and `off`

```ruby
# Turn on all switches in a group called Switches
Switches.each(&:on)
```

Check state with `off?` and `on?`

```ruby
# Turn on all switches in a group called Switches that are off
Switches.select(&:off?).each(&:on)
```

Switches can be selected in an enumerable with grep.

```ruby
items.grep(Switch)
     .each { |switch| logger.info("Switch #{switch.id} found") }
```

Switch states also work in grep.
```ruby
# Log all switch items set to ON
items.grep(Switch)
     .grep(ON)
     .each { |switch| logger.info("#{switch.id} ON") }

# Log all switch items set to OFF
items.grep(Switch)
     .grep(OFF)
     .each { |switch| logger.info("#{switch.id} OFF") }
```

Switch states also work in case statements.
```ruby
items.grep(Switch)
     .each do |switch|
        case switch
        when ON
          logger.info("#{switch.id} ON")
        when OFF
          logger.info("#{switch.id} OFF")
         end
      end
```


Other examples
```ruby
# Invert all switches
items.grep(Switch)
     .each { |item| if item.off? then item.on else item.off end}

# Or using not operator

items.grep(Switch)
     .each { |item| item << !item } 

```



#### DimmerItem
This class is aliased to **Dimmer** so you can compare compare item types using ` item.is_a? Dimmer or grep(Dimmer)`

| Method   | Parameters         | Description                                  | Example                                         |
| -------- | ------------------ | -------------------------------------------- | ----------------------------------------------- |
| truthy?  |                    | Item state not UNDEF, not NULL and is ON     | `puts "#{item.name} is truthy" if item.truthy?` |
| on       |                    | Send command to turn item ON                 | `item.on`                                       |
| off      |                    | Send command to turn item OFF                | `item.off`                                      |
| on?      |                    | Returns true if item state == ON             | `puts "#{item.name} is on." if item.on?`        |
| off?     |                    | Returns true if item state == OFF            | `puts "#{item.name} is off." if item.off?`      |
| dim      | amount (default 1) | Dim the switch the specified amount          | `DimmerSwitch.dim`                              |
| -        | amount             | Subtract the supplied amount from DimmerItem | `DimmerSwitch << DimmerSwitch - 5`              |
| brighten | amount (default 1) | Brighten the switch the specified amount     | `DimmerSwitch.brighten`                         |
| +        | amount             | Add the supplied amount from the DimmerItem  | `DimmerSwitch << DimmerSwitch + 5`              |


##### Examples

```ruby
DimmerOne << DimmerOne - 5
DimmerOne << 100 - DimmerOne

```

`on`/`off` sends commands to a Dimmer

```ruby
# Turn on all dimmers in group
Dimmers.each(&:on)

# Turn off all dimmers in group
Dimmers.each(&:off)
```

 `on?`/`off?` Checks state of dimmer

```ruby
# Turn on switches that are off
Dimmers.select(&:off?).each(&:on)
	  
# Turn off switches that are on
Dimmers.select(&:on?).each(&:off)
```

`dim` dims the specified amount, defaulting to 1. If 1 is the amount, the decrease command is sent, otherwise the current state - amount is sent as a command.

```ruby
DimmerOne.dim
DimmerOne.dim 2
```

`brighten` brightens the specified amount, defaulting to 1. If 1 is the amount, the increase command is sent, otherwise the current state + amount is sent as a command.

```ruby
DimmerOne.brighten
DimmerOne.brighten 2   
```

Dimmers can be selected in an enumerable with grep.

```ruby
# Get all dimmers
items.grep(Dimmer)
     .each { |dimmer| logger.info("#{dimmer.id} is a Dimmer") }
```

Dimmers work with ranges and can be used in grep.

```ruby
# Get dimmers with a state of less than 50
items.grep(Dimmer)
     .grep(0...50)
     .each { |item| logger.info("#{item.id} is less than 50") }
```

Dimmers can also be used in case statements with ranges.
```ruby
#Log dimmer states partioning aat 50%
items.grep(Dimmer)
     .each do |dimmer|
       case dimmer
       when (0..50)
         logger.info("#{dimmer.id} is less than 50%")
        when (51..100)
         logger.info("#{dimmer.id} is greater than 50%")
         end
end
```

Other examples

```ruby
rule 'Dim a switch on system startup over 100 seconds' do
  on_start
  100.times do
    run { DimmerSwitch.dim }
    delay 1.second
  end
end

```

```ruby
rule 'Dim a switch on system startup by 5, pausing every second' do
   on_start
   100.step(-5, 0) do | level |
     run { DimmerSwitch << level }
     delay 1.second
   end
end
```

```ruby
rule 'Turn off any dimmers curently on at midnight' do
   every :day
   run do
     items.grep(Dimmer)
          .select(&:on?)
          .each(&:off)
    end
end
```

```ruby
rule 'Turn off any dimmers set to less than 50 at midnight' do
   every :day
   run do
     items.grep(Dimmer)
          .grep(1...50)
          .each(&:off)
     end
end
```



#### Contact Item

This class is aliased to **Contact** so you can compare compare item types using ` item.is_a? Contact or grep(Contact)`


| Method  | Description                          | Example                                   |
| ------- | ------------------------------------ | ----------------------------------------- |
| open?   | Returns true if item state == OPEN   | `puts "#{item} is closed." if item.open?` |
| closed? | Returns true if item state == CLOSED | `puts "#{item} is off." if item.closed`   |


##### Examples

`open?`/`closed?` checks state of contact

```ruby
# Log open contacts
Contacts.select(&:open?).each { |contact| logger.info("Contact #{contact.id} is open")}

# Log closed contacts
Contacts.select(&:closed?).each { |contact| logger.info("Contact #{contact.id} is closed")}

```

Contacts can be selected in an enumerable with grep.

```ruby
# Get all Contacts
items.grep(Contact)
     .each { |contact| logger.info("#{contact.id} is a Contact") }
```

Contacts states work in grep.

```ruby
# Log all open contacts in a group
Contacts.grep(OPEN)
        .each { |contact| logger.info("#{contact.id} is in #{contact}") }

# Log all closed contacts in a group
Contacts.grep(CLOSED)
        .each { |contact| logger.info("#{contact.id} is in #{contact}") }

```

Contact states work in case statements.

```ruby
#Log if contact is open or closed
case TestContact
when (OPEN)
  logger.info("#{TestContact.id} is open")
when (CLOSED)
  logger.info("#{TestContact.id} is closed")
end
```


Other examples

```ruby
rule 'Log state of all doors on system startup' do
  on_start
  run do
    Doors.each do |door|
      case door
      when OPEN then logger.info("#{door.id} is Open")
      when CLOSED then logger.info("#{door.id} is Open")
      else logger.info("#{door.id} is not initialized")
      end
    end
  end
end

```

#### Number Item

| Method          | Parameters | Description                                                                                                                                              | Example                                                                      |
| --------------- | ---------- | -------------------------------------------------------------------------------------------------------------------------------------------------------- | ---------------------------------------------------------------------------- |
| truthy?         |            | Item state not UNDEF, not NULL and is not Zero                                                                                                           | `puts "#{item.name} is truthy" if item.truthy?`                              |
| +,-,\*,/        | amount     | Perform the operation between the state of the number item and the supplied value*                                                                       | `NumberItem << NumberItem - 5` or `NumberItem << 10 + NumberItem`            |
| \|              | unit       | Convert the supplied NumberItem to the supplied unit. Unit can either be a Unit class or string representation of the symbol, returns a Quantity object. | `NumberItem` &#124; `ImperialUnits::FAHRENHEIT` or `NumberItem `&#124;`'°F'` |
| to_d            |            | Returns the state as a BigDecimal or nil if state is UNEF or NULL                                                                                        | `NumberOne.to_d`                                                             |
| to_i            |            | Returns the state as an Integer or nil if state is UNEF or NULL                                                                                          | `NumberOne.to_i`                                                             |
| to_f            |            | Returns the state as a Float or nil if state is UNEF or NULL                                                                                             | `NumberOne.to_f`                                                             |
| dimension       |            | Returns the dimension of the Number Item, nil if the number is dimensionless                                                                             | `Numberone.dimension`                                                        |
| Numeric Methods |            | All methods for [Ruby Numeric](https://ruby-doc.org/core-2.5.0/Numeric.html)                                                                             |                                                                              |

 Math operations for dimensionless numbers return a type of [Ruby BigDecimal](https://ruby-doc.org/stjjdlib-2.5.1/libdoc/bigdecimal/rdoc/BigDecimal.html).  Check [Quantities section](#Quantities) for details of how math operations impact dimensioned numbers. 


##### Examples

Math operations can be performed directly on the NumberItem

```ruby
# Add 5 to a number item
NumberOne << NumberOne + 5

# Add Number item to 5
NumberOne << 5 + NumberOne

```

Number Items can be selected in an enumerable with grep.

```ruby
# Get all NumberItems
items.grep(NumberItem)
      .each { |number| logger.info("#{number.id} is a Number Item") }
```

Number Item work with ranges and can be used in grep.

```ruby
# Get numbers in group Numbers with a state of less than 50
      # Get all NumberItems less than 50
      Numbers.grep(0...50)
           .each { |number| logger.info("#{number.id} is less than 50") }
```

Number Items can also be used in case statements with ranges.
```ruby
#Check if number items is less than 50
case NumberOne
when (0...50)
  logger.info("#{NumberOne.id} is less than 50")
when (50..100)
  logger.info("#{NumberOne.id} is greater than 50")
end
```


#### Quantities 
Quantities are part of the [Units of Measurement](https://www.openhab.org/docs/concepts/units-of-measurement.html) framework in OpenHAB.  The quantity object acts as ruby wrapper around the OpenHAB QuantityType.

| Method             | Parameters | Description                                                                                                                | Example                                                                      |
| ------------------ | ---------- | -------------------------------------------------------------------------------------------------------------------------- | ---------------------------------------------------------------------------- |
| +,-,\*,/,-(negate) | amount     | Perform the operation between the state of the number item and the supplied value*                                         | `NumberItem << NumberItem - 5` or `NumberItem << 10 + NumberItem`            |
| \|                 | unit       | Convert the supplied Quantity to the supplied unit. Unit can either be a Unit class or string representation of the symbol | `NumberItem` &#124; `ImperialUnits::FAHRENHEIT` or `NumberItem `&#124;`'°F'` |
| quantity           |            | Returns the underlying OpenHAB QuantityType object                                                                         | `Numberone.dimension`                                                        |
| Numeric Methods    |            | All methods for [Ruby Numeric](https://ruby-doc.org/core-2.5.0/Numeric.html)                                               |                                                                              |

###### Examples

Quantity types can perform math operations between them.  

```ruby
Quantity.new('50 °F') + -Quantity.new('25 °F') = 25.0 °F
Quantity.new('100 °F') / Quantity.new('2 °F') = 50
Quantity.new('50 °F') * Quantity.new('2 °F') = 100 °F
Quantity.new('50 °F') - Quantity.new('25 °F') = 25 °F
Quantity.new('50 °F') + Quantity.new('50 °F') = 100 °F
```

If the operand is a string it will be automatically converted into a Quantity. 
```ruby
Quantity.new('100 °F') / '2 °F' = 50
Quantity.new('50 °F') * '2 °F' = 100 °F
Quantity.new('50 °F') - '25 °F' = 25 °F
Quantity.new('50 °F') + '50 °F' = 100 °F
```

If the operand is a number, it will be unit-less, but the result of the operation will have a unit.  This only works for multiplication and division. 
```ruby
Quantity.new('50 °F')  * 2 = 100 °F
Quantity.new('100 °F') / 2 = 50 °F 
```

If the operand is a dimensioned NumberItem it will automatically be converted to a quantity for the operation.
```ruby
# NumberF = '2 °F'
# NumberC = '2 °C'

Quantity.new('50 °F') + NumberF # = 52.0 °F
Quantity.new('50 °F') + NumberC # = 85.60 °F 
```

If the operand is a non-dimensioned NumberItem it can be used only in multiplication and division operations.

```ruby
# Number Dimensionless = 2

Quantity.new('50 °F') * Dimensionless # = 100 °F   
Quantity.new('50 °F') / Dimensionless # = 25 °F    
```

Quantities can be compared, if they have comparable units.
```ruby
Quantity.new('50 °F') >  Quantity.new('25 °F')  
Quantity.new('50 °F') >  Quantity.new('525 °F') 
Quantity.new('50 °F') >= Quantity.new('50 °F')  
Quantity.new('50 °F') == Quantity.new('50 °F')  
Quantity.new('50 °F') <  Quantity.new('25 °C')  
```

If the compare-to is a string, it will be automatically converted into a quantity.
```ruby
Quantity.new('50 °F') == '50 °F' 
Quantity.new('50 °F') <  '25 °C'
```

Dimensioned Number Items can be converted to quantities with other units using the \| operator

```ruby
# NumberC = '23 °C'

# Using a unit 
logger.info("In Fahrenheit #{NumberC| ImperialUnits::FAHRENHEIT }")

# Using a string
logger.info("In Fahrenheit #{NumberC | '°F'}")

```

Dimensionless Number Items can be converted to quantities with units using the \| operator

```ruby
# Dimensionless = 70

# Using a unit 
logger.info("In Fahrenheit #{Dimensionless| ImperialUnits::FAHRENHEIT }")

# Using a string
logger.info("In Fahrenheit #{Dimensionless | '°F'}")

```

Dimensioned Number Items automatically use their units and convert automatically for math operations

```ruby
# Number:Temperature NumberC = 23 °C
# Number:Temperature NumberF = 70 °F

NumberC - NumberF # = 1.88 °C
NumberF + NumberC # = 143.40 °F 
```

Dimensionless Number Items can be used for multiplication and division. 

```ruby
# Number Dimensionless = 2
# Number:Temperature NumberF = 70 °F

NumberF * Dimensionless # = 140.0 °F 
NumberF / Dimensionless # = 35.0 °F
Dimensionless * NumberF # = 140.0 °F 
2 * NumberF             # = 140.0 °F 
```

Comparisons work on dimensioned number items with different, but comparable units.
```ruby
# Number:Temperature NumberC = 23 °C
# Number:Temperature NumberF = 70 °F

NumberC > NumberF # = true
```

Comparisons work with dimensioned numbers and strings representing quantities
```ruby
# Number:Temperature NumberC = 23 °C
# Number:Temperature NumberF = 70 °F

NumberC > '4 °F'   #= true 
NumberC == '23 °C' #= true  
```

For certain unit types, such as temperature, all unit needs to be normalized to the comparator for all operations when combining comparison operators with dimensioned numbers.

```ruby
(NumberC |'°F') - (NumberF |'°F') < '4 °F' 
```

To facilitate conversion of multiple dimensioned and dimensionless numbers the unit block may be used.  The unit block attempts to do the _right thing_ based on the mix of dimensioned and dimensionless items within the block.  Specifically all dimensionless items are converted to the supplied unit, except when they are used for multiplication or division. 

```ruby
# Number:Temperature NumberC = 23 °C
# Number:Temperature NumberF = 70 °F
# Number Dimensionless = 2

unit('°F') { NumberC - NumberF < 4 }               					#= true   
unit('°F') { NumberC - '24 °C' < 4 }               					#= true   
unit('°F') { Quantity.new('24 °C') - NumberC < 4 }					#= true   
unit('°C') { NumberF - '20 °C' < 2 }               					#= true   
unit('°C') { NumberF - Dimensionless }             					#= 19.11 °C
unit('°C') { NumberF - Dimensionless < 20 }        					#= true   
unit('°C') { Dimensionless + NumberC == 25 }       					#= true     unit('°C') { 2 + NumberC == 25 }                   					#= true
unit('°C') { Dimensionless * NumberC == 46 }       					#= true      unit('°C') { 2 * NumberC == 46 }                   				 #= true
unit('°C') { ( (2 * (NumberF + NumberC) ) / Dimensionless ) < 45} 	#= true      unit('°C') { [NumberC, NumberF, Dimensionless].min }              	 #= 2       
```

#### String Item

| Method          | Parameters | Description                                                                | Example                                          |
| --------------- | ---------- | -------------------------------------------------------------------------- | ------------------------------------------------ |
| truthy?         |            | Item state not UNDEF, not NULL and is not blank ('') when trimmed.         | `puts "#{item.name} is truthy" if item.truthy?`  |
| String methods* |            | All methods for [Ruby String](https://ruby-doc.org/core-2.5.1/String.html) | `StringOne << StringOne + ' World!'`             |
| blank?          |            | True if state is UNDEF, NULL, string is empty or contains only whitepspace | `StringOne << StringTwo unless StringTwo.blank?` |

* All String methods returns a copy of the current state as a string.  Methods that modify a string in place, do not modify the underlying state string. 
 
 
##### Examples

String operations can be performed directly on the StringItem

```ruby
# StringOne has a current state of "Hello"
StringOne << StringOne + " World!"
# StringOne will eventually have a state of 'Hello World!'

# Add Number item to 5
NumberOne << 5 + NumberOne

```

String Items can be selected in an enumerable with grep.

```ruby
# Get all StringItems
items.grep(StringItem)
     .each { |string| logger.info("#{string.id} is a String Item") }
```

String Item values can be matched against regular expressions

```ruby
# Get all Strings that start with an H
Strings.grep(/^H/)
        .each { |string| logger.info("#{string.id} starts with an H") }
```

### Groups

A group can be accessed directly by name, to access all groups use the `groups` method. 


#### Group Methods

| Method             | Description                                                                                     |
| ------------------ | ----------------------------------------------------------------------------------------------- |
| group              | Access Group Item                                                                               |
| items              | Used to inform a rule that you want it to operate on the items in the group (see example below) |
| groups             | Direct subgroups of this group                                                                  |
| set methods        | All methods [here](https://ruby-doc.org/stdlib-2.5.0/libdoc/set/rdoc/Set.html)                  |
| enumerable methods | All methods [here](https://ruby-doc.org/core-2.5.0/Enumerable.html)                             |


#### Examples

Given the following

```
Group House
// Location perspective
Group GroundFloor  (House)
Group Livingroom   (GroundFloor)
// Functional perspective
Group Sensors      (House)
Group Temperatures (Sensors)

Number Livingroom_Temperature "Living Room temperature" (Livingroom, Temperatures)
Number Bedroom_Temp "Bedroom temperature" (GroundFloor, Temperatures)
Number Den_Temp "Den temperature" (GroundFloor, Temperatures)
```

The following are log lines and the output after the comment

```ruby
#Operate on items in a group using enumerable methods
logger.info("Total Temperatures: #{Temperatures.count}")     #Total Temperatures: 3'
logger.info("Temperatures: #{House.sort_by(&:label).map(&:label).join(', ')}") #Temperatures: Bedroom temperature, Den temperature, Living Room temperature' 

#Access to the group object via the 'group' method
logger.info("Group: #{Temperatures.group.name}" # Group: Temperatures'

#Operates on items in nested groups using enumerable methods
logger.info("House Count: #{House.count}")           # House Count: 3
llogger.info("Items: #{House.sort_by(&:label).map(&:label).join(', ')}")  # Items: Bedroom temperature, Den temperature, Living Room temperature

#Access to sub groups using the 'groups' method
logger.info("House Sub Groups: #{House.groups.count}")  # House Sub Groups: 2
logger.info("Groups: #{House.groups.sort_by(&:id).map(&:id).join(', ')}")  # Groups: GroundFloor, Sensors

```


```ruby
rule 'Turn off any switch that changes' do
  changed Switches.items
  triggered &:off
end
```

Built in [enumerable](https://ruby-doc.org/core-2.5.1/Enumerable.html)/[set](https://ruby-doc.org/stdlib-2.5.1/libdoc/set/rdoc/Set.html) functions can be applied to groups.  
```ruby
logger.info("Max is #{Temperatures.max}")
logger.info("Min is #{Temperatures.min}")
```

### Things
Things can be access using the `things` method and subsequent operations on that methods. 

| Method             | Description                                                         |
| ------------------ | ------------------------------------------------------------------- |
| things             | Return all things as a Ruby Set                                     |
| []                 | Get a specific thing by name                                        |
| enumerable methods | All methods [here](https://ruby-doc.org/core-2.5.0/Enumerable.html) |

```ruby
things.each { |thing| logger.info("Thing: #{thing.uid}")}
```

```ruby
logger.info("Thing: #{things['astro:sun:home'].uid}")
```

For thing objects now additional methods are provided, however the standard [JRuby alternate names and bean convention applies](https://github.com/jruby/jruby/wiki/CallingJavaFromJRuby#alternative-names-and-beans-convention), such that `getUID` becomes `uid`.



### Logging
Logging is available everywhere through the logger object.  The name of the rule file is automatically appended to the logger name. Pending [merge](https://github.com/openhab/openhab-core/pull/1885) into the core.

```ruby
logger.trace('Test logging at trace') # 2020-12-03 18:05:20.903 [TRACE] [jsr223.jruby.log_test               ] - Test logging at trace
logger.debug('Test logging at debug') # 2020-12-03 18:05:32.020 [DEBUG] [jsr223.jruby.log_test               ] - Test logging at debug
logger.warn('Test logging at warn') # 2020-12-03 18:05:41.817 [WARN ] [jsr223.jruby.log_test               ] - Test logging at warn
logger.info('Test logging at info') # Test logging at info
logger.error('Test logging at error') # 2020-12-03 18:06:02.021 [ERROR] [jsr223.jruby.log_test               ] - Test logging at error
```

### Ruby Gems
[Bundler](https://bundler.io/) is integrated, enabling any [Ruby gem](https://rubygems.org/) compatible with JRuby to be used within rules. This permits easy access to the vast ecosystem libraries within the ruby community.  It would also create easy reuse of automation libraries within the OpenHAB community, any library published as a gem can be easily pulled into rules. 

Gems are available using the [inline bundler syntax](https://bundler.io/guides/bundler_in_a_single_file_ruby_script.html). The require statement can be omitted. 


```ruby
gemfile do
  source 'https://rubygems.org'
   gem 'json', require: false
   gem 'nap', '1.1.0', require: 'rest'
end

logger.info("The nap gem is at version #{REST::VERSION}")     
```

### Duration
[Ruby integers](https://ruby-doc.org/core-2.5.0/Integer.html) are extended with several methods to support durations.  These methods create a new duration object that is used by the [Every trigger](#Every), the [for option](#Changed) and [timers](#Timers). 

Extended Methods

| Method                            | Description                    |
| --------------------------------- | ------------------------------ |
| hour or hours                     | Convert number to hours        |
| minute or minutes                 | Convert number to minutes      |
| second or seconds                 | Convert number to seconds      |
| millisecond or milliseconds or ms | Convert number to milliseconds |


### Timers
Timers are created using the `after` method. 

After method parameters

| Parameter | Description                                                        |
| --------- | ------------------------------------------------------------------ |
| duration  | Duration for timer                                                 |
| block     | Block to execute after duration, block will be passed timer object |

Timer Object
The timer object has all of the methods of the [OpenHAB Timer](https://www.openhab.org/docs/configuration/actions.html#timers) with a change to the reschedule method to enable it to operate Ruby context. 


`reschedule` method parameters

| Parameter | Description                                                                                      |
| --------- | ------------------------------------------------------------------------------------------------ |
| duration  | Optional [duration](#Duration) if unspecified original duration supplied to after method is used |



```ruby
after 5.seconds do
  logger.info("Timer Fired")
end
```

```ruby
# Timers delegate methods to OpenHAB timer objects
after 1.second do |timer|
  logger.info("Timer is active? #{timer.is_active}")
end
```

```ruby
# Timers can be rescheduled to run again, waiting the original duration
after 3.seconds do |timer|
  logger.info("Timer Fired")
  timer.reschedule
end
```

```ruby
# Timers can be rescheduled for different durations
after 3.seconds do |timer|
  logger.info("Timer Fired")
  timer.reschedule 5.seconds
end
```

<<<<<<< HEAD
## Actions

### store_states

store_states takes one or more items or groups and returns a map `{Item => State}` with the current state of each item. It is implemented by calling OpenHAB's [events.storeStates()](https://www.openhab.org/docs/configuration/actions.html#event-bus-actions).

```ruby
states = store_states Item1, Item2 
...
states.restore
```

or in a block context:
```ruby
store_states Item1, Item2 do
...
end # the states will be restored here
```

It can take an array of items:
```ruby
items_to_store = [ Item1, Item2 ]
states = store_states items_to_store
...
states.restore_changes # restore only changed items
```

The returned states variable is a hash that supports some additional methods:

| method          | description                                                                              |
| --------------- | ---------------------------------------------------------------------------------------- |
| restore         | Restores the states of all the stored items by calling events.restoreStates() internally |
| changed?        | Returns true if any of the stored items had changed states                               |
| restore_changes | restores only items whose state had changed                                              |
=======
### TimeOfDay

TimeOfDay class can be used in rules for time related logic. Methods:

| Method      | Parameter | Description                                                 | Example                                                  |
| ----------- | --------- | ----------------------------------------------------------- | -------------------------------------------------------- |
| parse       | String    | Creates a TimeOfDay object with a given time string.        | curfew_start = TimeOfDay.parse '19:30'                   |
| now         |           | Creates a TimeOfDay object that represents the current time | TimeOfDay.now > curfew_start, or TimeOfDay.now > '19:30' |
| MIDNIGHT    |           | Creates a TimeOfDay object for 00:00                        | TimeOfDay.MIDNIGHT                                       |
| NOON        |           | Creates a TimeOfDay object for 12:00                        | TimeOfDay.now < TimeOfDay.NOON                           |
| constructor | h, m, s   | Creates a TimeOfDay with the given hour, minute, second     | TimeOfDay.new(h: 17, m: 30, s: 0)                        |
| hour        |           | Returns the hour part of the object                         | TimeOfDay.now.hour                                       |
| minute      |           | Returns the minute part of the object                       | TimeOfDay.now.minute                                     |
| second      |           | Returns the second part of the object                       | TimeOfDay.now.second                                     |

A TimeOfDay object can be compared against another TimeOfDay object or a parseable string representation of time.

#### Examples

```ruby
#Create a TimeOfDay object
break_time = TimeOfDay.NOON

if TimeOfDay.now > TimeOfDay.new(h: 17, m: 30, s: 0) # comparing two TimeOfDay objects
  # do something
elsif TimeOfDay.now < '8:30' # comparison against a string
  #do something
end
four_pm = TimeOfDay.parse '16:00'
```

>>>>>>> a450f7f3

## Examples

### Log "Rule *name* executed" an entry every minute

```ruby
rule 'Simple' do
  every :minute
  run { logger.info "Rule #{name} executed" }
end

```


### The rule definition itself is just ruby code

Meaning you can use code itself to generate your rules*

```ruby
rule 'Log whenever a Virtual Switch Changes' do
  items.select { |item| item.is_a? Switch }
       .select { |item| item.label&.include? 'Virtual' }
       .each do |item|
         changed item
       end

  run { |event| logger.info "#{event.item.id} changed from #{event.last} to #{event.state}" }
end
```

Which is the same as
```ruby
virtual_switches = items.select { |item| item.is_a? Switch }
                        .select { |item| item.label&.include? 'Virtual' }

rule 'Log whenever a Virtual Switch Changes 2' do
  changed virtual_switches
  run { |event| logger.info "#{event.item.id} changed from #{event.last} to #{event.state} 2" }
end
```

This will accomplish the same thing, but create a new rule for each virtual switch*
```ruby
virtual_switches = items.select { |item| item.is_a? Switch }
                        .select { |item| item.label&.include? 'Virtual' }

virtual_switches.each do |switch|
  rule "Log whenever a #{switch.label} Changes" do
    changed switch
    run { |event| logger.info "#{event.item.id} changed from #{event.last} to #{event.state} 2" }
  end
end
```

* Take care when doing this as the the items/groups are processed when the rules file is processed, meaning that new items/groups will not automatically generate new rules. 



##### Conversion Examples

DSL

```ruby
rule 'Snap Fan to preset percentages'
when Member of CeilingFans changed
then
  val fan = triggeringItem
  val name = String.join(" ", fan.name.replace("LoadLevelStatus","").split("(?<!^)(?=[A-Z])"))
  logInfo("Fan", "Ceiling fan group rule triggered for {}, value {}", name,fan.state)
  switch fan {
  	case fan.state >0 && fan.state < 25 : {
  		logInfo("Fan", "Snapping {} to 25%", name)
  		sendCommand(fan, 25)
  	}
  	case fan.state > 25 && fan.state < 66 : {
  		logInfo("Fan", "Snapping {} to 66%", name)
  		sendCommand(fan, 66)
  	}
  	case fan.state > 66 && fan.state < 100 : {
  		logInfo("Fan", "Snapping {} to 100%", name)
  		sendCommand(fan, 100)
  	}
	default: {
  		logInfo("Fan", "{} set to snapped percentage, no action taken", name)
	}
  }
end
```

Ruby
```ruby
rule 'Snap Fan to preset percentages' do
  changed(*CeilingFans)
  triggered do |item|
    snapped = case item
              when 0...25 then 25
              when 26...66 then 66
              when 67...100 then 100
              end
    if snapped
       logger.info("Snapping fan #{item.id} to #{snapped}")
      item << snapped
    else
      logger.info("#{item.id} set to snapped percentage, no action taken.")
    end
  end
end
```

Python
```python
@rule("Use Supplemental Heat In Office")
@when("Item Office_Temperature changed")
@when("Item Thermostats_Upstairs_Temp changed")
@when("Item Office_Occupied changed")
@when("Item OfficeDoor changed")
def office_heater(event):
  office_temp = ir.getItem("Office_Temperature").getStateAs(QuantityType).toUnit(ImperialUnits.FAHRENHEIT).floatValue()
  hall_temp = items["Thermostats_Upstairs_Temp"].floatValue()
  therm_status = items["Thermostats_Upstairs_Status"].intValue()
  heat_set = items["Thermostats_Upstairs_Heat_Set"].intValue()
  occupied = items["Office_Occupied"]
  door = items["OfficeDoor"]
  difference = hall_temp - office_temp
  logging.warn("Office Temperature: {} Upstairs Hallway Temperature: {} Differnce: {}".format(office_temp,hall_temp,difference))
  logging.warn("Themostat Status: {} Heat Set: {}".format(therm_status,heat_set))
  logging.warn("Office Occupied: {}".format(occupied))
  logging.warn("Office Door: {}".format(door))
  degree_difference = 2.0
  trigger = False
  if heat_set > office_temp:
    if difference > degree_difference:
     if occupied == ON:
      if True:
          if therm_status == 0:
            if door == CLOSED:
                trigger = True
            else:
               logging.warn("Door Open, no action taken")
          else:
            logging.warn("HVAC on, no action taken")
      else:
        logging.warn("Office unoccupied, no action taken")
    else:
      logging.warn("Thermstat and office temperature difference {} is less than {} degrees, no action taken".format(difference, degree_difference))
  else:
    logging.warn("Heat set lower than office temp, no action taken".format(difference, degree_difference))


  if trigger:
    logging.warn("Turning on heater")
    events.sendCommand("Lights_Office_Outlet","ON")
  else:
    logging.warn("Turning off heater")
    events.sendCommand("Lights_Office_Outlet","OFF")
```


Ruby
```ruby
rule 'Use supplemental heat in office' do
  changed Office_Temperature, Thermostats_Upstairs_Temp, Office_Occupied, OfficeDoor
  run { Lights_Office_Outlet << ON }
  only_if Office_Occupied
  only_if { OfficeDoor == CLOSED }
  only_if { Thermostate_Upstairs_Heat_Set > Office_Temperature }
  only_if { unit(°F') { Thermostat_Upstairs_Temp - Office_Temperature > 2 } }
  otherwise { Lights_Office_Outlet << OFF if Lights_Office_Outlet.on? }
end
```

<|MERGE_RESOLUTION|>--- conflicted
+++ resolved
@@ -1473,42 +1473,6 @@
 end
 ```
 
-<<<<<<< HEAD
-## Actions
-
-### store_states
-
-store_states takes one or more items or groups and returns a map `{Item => State}` with the current state of each item. It is implemented by calling OpenHAB's [events.storeStates()](https://www.openhab.org/docs/configuration/actions.html#event-bus-actions).
-
-```ruby
-states = store_states Item1, Item2 
-...
-states.restore
-```
-
-or in a block context:
-```ruby
-store_states Item1, Item2 do
-...
-end # the states will be restored here
-```
-
-It can take an array of items:
-```ruby
-items_to_store = [ Item1, Item2 ]
-states = store_states items_to_store
-...
-states.restore_changes # restore only changed items
-```
-
-The returned states variable is a hash that supports some additional methods:
-
-| method          | description                                                                              |
-| --------------- | ---------------------------------------------------------------------------------------- |
-| restore         | Restores the states of all the stored items by calling events.restoreStates() internally |
-| changed?        | Returns true if any of the stored items had changed states                               |
-| restore_changes | restores only items whose state had changed                                              |
-=======
 ### TimeOfDay
 
 TimeOfDay class can be used in rules for time related logic. Methods:
@@ -1540,7 +1504,40 @@
 four_pm = TimeOfDay.parse '16:00'
 ```
 
->>>>>>> a450f7f3
+### store_states
+
+store_states takes one or more items or groups and returns a map `{Item => State}` with the current state of each item. It is implemented by calling OpenHAB's [events.storeStates()](https://www.openhab.org/docs/configuration/actions.html#event-bus-actions).
+
+```ruby
+states = store_states Item1, Item2 
+...
+states.restore
+```
+
+or in a block context:
+```ruby
+store_states Item1, Item2 do
+...
+end # the states will be restored here
+```
+
+It can take an array of items:
+```ruby
+items_to_store = [ Item1, Item2 ]
+states = store_states items_to_store
+...
+states.restore_changes # restore only changed items
+```
+
+The returned states variable is a hash that supports some additional methods:
+
+| method          | description                                                                              |
+| --------------- | ---------------------------------------------------------------------------------------- |
+| restore         | Restores the states of all the stored items by calling events.restoreStates() internally |
+| changed?        | Returns true if any of the stored items had changed states                               |
+| restore_changes | restores only items whose state had changed                                              |
+
+
 
 ## Examples
 
