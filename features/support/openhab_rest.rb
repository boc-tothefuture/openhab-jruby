# frozen_string_literal: true

require 'pp'
require 'httparty'
require 'persistent_httparty'

class Rest
  include HTTParty
  persistent_connection_adapter

  format :json
  base_uri 'http://localhost:8080'
  basic_auth 'foo', 'foo'

  def self.rules
    get('/rest/rules')
  end

  def self.rule(rule:)
<<<<<<< HEAD
    rules.first { |_r| rule&.name&.chomp == rule.chomp }
=======
    rules.first { |r| rule&.name&.chomp == r.chomp }
>>>>>>> 6d8dd54f
  end

  def self.items
    get('/rest/items')
  end

  def self.set_item_state(name, state)
    put "/rest/items/#{name}/state", headers: text, body: state
  end

  def self.item_state(name)
    (get "/rest/items/#{name}/state", headers: text, format: :text).chomp
  end

  def self.delete_item(name)
    delete "/rest/items/#{name}"
  end

  def self.delete_rule(uid)
    delete "/rest/rules/#{uid}"
  end

  def self.json
    { 'Content-Type' => 'application/json' }
  end

  def self.text
    { 'Content-Type' => 'text/plain' }
  end

  def self.add_thing(id:, uid:, thing_type_uid:, label:, config: nil)
    body = {}
    body['ID'] = id
    body['UID'] = uid
    body['thingTypeUID'] = thing_type_uid
    body[:channels] = []
    body[:label] = label
    body[:configuration] = config if config
    post('/rest/things', headers: json, body: body.to_json)
  end

  def self.add_item(type:, name:, state: nil, label: nil, groups: nil, group_type: nil, function: nil, params: nil, pattern: nil)
    body = {}
    body[:type] = type
    body[:name] = name
    body[:label] = label if label && label.strip != ''
    groups = [*groups].compact.map(&:strip).grep_v('')
    body[:groupNames] = groups unless groups.empty?
    body[:groupType] = group_type unless group_type.to_s.empty?
    if function
      function_body = {}
      function_body[:name] = function
      function_body[:params] = params if params
      body[:function] = function_body
    end
    put("/rest/items/#{name}", headers: json, body: body.to_json)

    if pattern
      pattern_body = {}
      pattern_body[:value] = ' '
      pattern_body[:config] = { pattern: pattern }
      put("/rest/items/#{name}/metadata/stateDescription", headers: json, body: pattern_body.to_json)
    end

    state ||= 'UNDEF'
    set_item_state(name, state)
  end
end<|MERGE_RESOLUTION|>--- conflicted
+++ resolved
@@ -17,11 +17,7 @@
   end
 
   def self.rule(rule:)
-<<<<<<< HEAD
-    rules.first { |_r| rule&.name&.chomp == rule.chomp }
-=======
     rules.first { |r| rule&.name&.chomp == r.chomp }
->>>>>>> 6d8dd54f
   end
 
   def self.items
