--- conflicted
+++ resolved
@@ -15,19 +15,18 @@
         When I deploy the rule
         Then It should log "<log_line>" within 5 seconds
         Examples:
-<<<<<<< HEAD
-            | template_time | h  | m  | s  | should     |
-            | '1'           | 1  | 0  | 0  | should     |
-            | '02'          | 2  | 0  | 0  | should     |
-            | '1pm'         | 13 | 0  | 0  | should     |
-            | '12:30'       | 12 | 30 | 0  | should     |
-            | '12 am'       | 0  | 0  | 0  | should     |
-            | '7:00 AM'     | 7  | 0  | 0  | should     |
-            | '7:00 pm'     | 19 | 0  | 0  | should     |
-            | '7:30:20am'   | 7  | 30 | 20 | should     |
-            | '12  am'      | 0  | 0  | 0  | should not |
-            | '17:00pm'     | 17 | 0  | 0  | should not |
-            | '17:00am'     | 17 | 0  | 0  | should not |
+            | template_time | log_line              |
+            | '1'           | TimeOfDay is 01:00    |
+            | '02'          | TimeOfDay is 02:00    |
+            | '1pm'         | TimeOfDay is 13:00    |
+            | '12:30'       | TimeOfDay is 12:30    |
+            | '12 am'       | TimeOfDay is 00:00    |
+            | '7:00 AM'     | TimeOfDay is 07:00    |
+            | '7:00 pm'     | TimeOfDay is 19:00    |
+            | '7:30:20am'   | TimeOfDay is 07:30:20 |
+            | '12  am'      | Error parsing time    |
+            | '17:00pm'     | Error parsing time    |
+            | '17:00am'     | Error parsing time    |
 
 
     Scenario Outline: TimeOfDay object can be compared against a string
@@ -57,18 +56,4 @@
         Examples:
             | from                                         | to                                           | should     |
             | '<%=(Time.now - (5*60)).strftime('%H:%M')%>' | '<%=(Time.now + (5*60)).strftime('%H:%M')%>' | should     |
-            | '<%=(Time.now + (5*60)).strftime('%H:%M')%>' | '<%=(Time.now + (7*60)).strftime('%H:%M')%>' | should not |
-=======
-            | template_time | log_line              |
-            | '1'           | TimeOfDay is 01:00    |
-            | '02'          | TimeOfDay is 02:00    |
-            | '1pm'         | TimeOfDay is 13:00    |
-            | '12:30'       | TimeOfDay is 12:30    |
-            | '12 am'       | TimeOfDay is 00:00    |
-            | '7:00 AM'     | TimeOfDay is 07:00    |
-            | '7:00 pm'     | TimeOfDay is 19:00    |
-            | '7:30:20am'   | TimeOfDay is 07:30:20 |
-            | '12  am'      | Error parsing time    |
-            | '17:00pm'     | Error parsing time    |
-            | '17:00am'     | Error parsing time    |
->>>>>>> 47e858f8
+            | '<%=(Time.now + (5*60)).strftime('%H:%M')%>' | '<%=(Time.now + (7*60)).strftime('%H:%M')%>' | should not |